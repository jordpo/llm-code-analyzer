{
  "name": "llm-code-analyzer",
  "version": "0.1.0",
  "description": "AI-powered code analysis tool using large language models",
  "main": "dist/index.js",
  "bin": {
    "llm-code-analyzer": "./dist/cli.js"
  },
  "scripts": {
    "dev": "next dev",
    "build": "next build && tsc -p tsconfig.build.json",
    "start": "next start",
    "build:cli": "tsc -p tsconfig.build.json",
    "dev:cli": "ts-node src/index.ts",
    "test": "jest --passWithNoTests",
    "test:watch": "jest --watch",
    "lint": "next lint && eslint src --ext .ts,.tsx",
    "lint:fix": "next lint --fix && eslint src --ext .ts,.tsx --fix",
    "format": "prettier --write \"src/**/*.{ts,tsx,js,jsx,json,css,md}\"",
    "format:check": "prettier --check \"src/**/*.{ts,tsx,js,jsx,json,css,md}\"",
    "type-check": "tsc --noEmit",
    "prepare": "husky",
    "prepublishOnly": "npm run build:cli"
  },
  "keywords": [
    "code-analysis",
    "llm",
    "ai",
    "code-review",
    "static-analysis",
    "developer-tools"
  ],
  "author": "",
  "license": "MIT",
  "dependencies": {
<<<<<<< HEAD
    "@anthropic-ai/sdk": "^0.67.0",
=======
    "@babel/parser": "^7.28.4",
    "@babel/traverse": "^7.28.4",
    "@babel/types": "^7.28.4",
>>>>>>> e88158e4
    "@types/node": "^20.0.0",
    "chalk": "^5.3.0",
    "commander": "^11.0.0",
    "dotenv": "^16.3.1",
    "fast-glob": "^3.3.3",
    "ignore": "^7.0.5",
    "next": "^14.2.33",
    "openai": "^4.20.0",
    "ora": "^7.0.1",
    "react": "^18.3.1",
    "react-dom": "^18.3.1"
  },
  "devDependencies": {
    "@commitlint/cli": "^20.1.0",
    "@commitlint/config-conventional": "^20.0.0",
    "@types/babel__core": "^7.20.5",
    "@types/babel__traverse": "^7.28.0",
    "@types/jest": "^29.5.0",
    "@types/react": "^19.2.2",
    "@types/react-dom": "^19.2.2",
    "@typescript-eslint/eslint-plugin": "^6.0.0",
    "@typescript-eslint/parser": "^6.0.0",
    "autoprefixer": "^10.4.21",
    "eslint": "^8.50.0",
    "eslint-config-next": "^15.5.6",
    "eslint-config-prettier": "^10.1.8",
    "eslint-plugin-prettier": "^5.5.4",
    "husky": "^9.1.7",
    "jest": "^29.7.0",
    "lint-staged": "^16.2.5",
    "postcss": "^8.5.6",
    "prettier": "^3.0.0",
    "tailwindcss": "^3.4.18",
    "ts-jest": "^29.1.0",
    "ts-node": "^10.9.0",
    "typescript": "^5.2.0"
  },
  "engines": {
    "node": ">=16.0.0"
  },
  "lint-staged": {
    "*.{ts,tsx}": [
      "eslint --fix",
      "prettier --write"
    ],
    "*.{js,jsx}": [
      "eslint --fix",
      "prettier --write"
    ],
    "*.{json,md,yml,yaml}": [
      "prettier --write"
    ]
  },
  "repository": {
    "type": "git",
    "url": "git+https://github.com/yourusername/llm-code-analyzer.git"
  },
  "bugs": {
    "url": "https://github.com/yourusername/llm-code-analyzer/issues"
  },
  "homepage": "https://github.com/yourusername/llm-code-analyzer#readme"
}<|MERGE_RESOLUTION|>--- conflicted
+++ resolved
@@ -33,13 +33,10 @@
   "author": "",
   "license": "MIT",
   "dependencies": {
-<<<<<<< HEAD
     "@anthropic-ai/sdk": "^0.67.0",
-=======
     "@babel/parser": "^7.28.4",
     "@babel/traverse": "^7.28.4",
     "@babel/types": "^7.28.4",
->>>>>>> e88158e4
     "@types/node": "^20.0.0",
     "chalk": "^5.3.0",
     "commander": "^11.0.0",
