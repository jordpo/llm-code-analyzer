export default function Home(): React.ReactElement {
  return (
<<<<<<< HEAD
    <div className="container">
      <h1>LLM Code Analyzer</h1>
      <p>
        An AI-powered code analysis tool that leverages large language models to provide intelligent
        insights, code reviews, and suggestions for your codebase.
      </p>

      <section className="features">
        <h2>Features</h2>
        <ul>
          <li>Intelligent Code Analysis: Deep code understanding using state-of-the-art LLMs</li>
          <li>Multi-Language Support: Analyze code in multiple programming languages</li>
          <li>Security Vulnerability Detection: Identify potential security issues</li>
          <li>Code Quality Metrics: Get insights on complexity and maintainability</li>
          <li>Automated Code Reviews: AI-powered suggestions for improvements</li>
          <li>Custom Rule Engine: Define your own analysis rules and patterns</li>
        </ul>
      </section>
=======
    <div className="min-h-screen flex flex-col items-center justify-center p-8">
      <div className="max-w-6xl w-full">
        <div className="text-center mb-12">
          <h1 className="text-5xl font-bold mb-4">LLM Code Analyzer</h1>
          <p className="text-xl text-gray-600">
            An AI-powered code analysis tool that leverages large language
            models to provide intelligent insights, code reviews, and
            suggestions for your codebase.
          </p>
        </div>

        <section className="mb-12">
          <h2 className="text-3xl font-semibold mb-6 text-center">Features</h2>
          <div className="grid grid-cols-1 md:grid-cols-2 lg:grid-cols-3 gap-6">
            <div className="border border-gray-300 rounded-lg p-6 hover:shadow-lg transition-shadow">
              <h3 className="text-xl font-semibold mb-2">
                Intelligent Code Analysis
              </h3>
              <p className="text-gray-600">
                Deep code understanding using state-of-the-art large language
                models for quality and security analysis.
              </p>
            </div>
>>>>>>> 6f31b410

            <div className="border border-gray-300 rounded-lg p-6 hover:shadow-lg transition-shadow">
              <h3 className="text-xl font-semibold mb-2">
                Multi-Language Support
              </h3>
              <p className="text-gray-600">
                Analyze code in multiple programming languages including
                JavaScript, TypeScript, Python, Java, and more.
              </p>
            </div>

            <div className="border border-gray-300 rounded-lg p-6 hover:shadow-lg transition-shadow">
              <h3 className="text-xl font-semibold mb-2">
                Security Vulnerability Detection
              </h3>
              <p className="text-gray-600">
                Identify potential security issues and vulnerabilities before
                they become problems.
              </p>
            </div>

            <div className="border border-gray-300 rounded-lg p-6 hover:shadow-lg transition-shadow">
              <h3 className="text-xl font-semibold mb-2">
                Code Quality Metrics
              </h3>
              <p className="text-gray-600">
                Get insights on complexity, maintainability, and code quality
                metrics.
              </p>
            </div>

            <div className="border border-gray-300 rounded-lg p-6 hover:shadow-lg transition-shadow">
              <h3 className="text-xl font-semibold mb-2">
                Automated Code Reviews
              </h3>
              <p className="text-gray-600">
                Receive AI-powered suggestions and recommendations to improve
                your codebase.
              </p>
            </div>

            <div className="border border-gray-300 rounded-lg p-6 hover:shadow-lg transition-shadow">
              <h3 className="text-xl font-semibold mb-2">Custom Rule Engine</h3>
              <p className="text-gray-600">
                Define your own analysis rules and patterns tailored to your
                team&apos;s standards.
              </p>
            </div>
          </div>
        </section>

        <section className="bg-gray-100 rounded-lg p-8 text-center">
          <h2 className="text-2xl font-semibold mb-4">Getting Started</h2>
          <p className="text-gray-700 mb-4">
            Use the CLI tool to analyze your code:
          </p>
          <pre className="bg-gray-800 text-white p-4 rounded-lg inline-block">
            <code>llm-code-analyzer analyze path/to/file.js</code>
          </pre>
        </section>
      </div>
    </div>
  );
}<|MERGE_RESOLUTION|>--- conflicted
+++ resolved
@@ -1,33 +1,12 @@
 export default function Home(): React.ReactElement {
   return (
-<<<<<<< HEAD
-    <div className="container">
-      <h1>LLM Code Analyzer</h1>
-      <p>
-        An AI-powered code analysis tool that leverages large language models to provide intelligent
-        insights, code reviews, and suggestions for your codebase.
-      </p>
-
-      <section className="features">
-        <h2>Features</h2>
-        <ul>
-          <li>Intelligent Code Analysis: Deep code understanding using state-of-the-art LLMs</li>
-          <li>Multi-Language Support: Analyze code in multiple programming languages</li>
-          <li>Security Vulnerability Detection: Identify potential security issues</li>
-          <li>Code Quality Metrics: Get insights on complexity and maintainability</li>
-          <li>Automated Code Reviews: AI-powered suggestions for improvements</li>
-          <li>Custom Rule Engine: Define your own analysis rules and patterns</li>
-        </ul>
-      </section>
-=======
     <div className="min-h-screen flex flex-col items-center justify-center p-8">
       <div className="max-w-6xl w-full">
         <div className="text-center mb-12">
           <h1 className="text-5xl font-bold mb-4">LLM Code Analyzer</h1>
           <p className="text-xl text-gray-600">
-            An AI-powered code analysis tool that leverages large language
-            models to provide intelligent insights, code reviews, and
-            suggestions for your codebase.
+            An AI-powered code analysis tool that leverages large language models to provide
+            intelligent insights, code reviews, and suggestions for your codebase.
           </p>
         </div>
 
@@ -35,61 +14,46 @@
           <h2 className="text-3xl font-semibold mb-6 text-center">Features</h2>
           <div className="grid grid-cols-1 md:grid-cols-2 lg:grid-cols-3 gap-6">
             <div className="border border-gray-300 rounded-lg p-6 hover:shadow-lg transition-shadow">
-              <h3 className="text-xl font-semibold mb-2">
-                Intelligent Code Analysis
-              </h3>
+              <h3 className="text-xl font-semibold mb-2">Intelligent Code Analysis</h3>
               <p className="text-gray-600">
-                Deep code understanding using state-of-the-art large language
-                models for quality and security analysis.
-              </p>
-            </div>
->>>>>>> 6f31b410
-
-            <div className="border border-gray-300 rounded-lg p-6 hover:shadow-lg transition-shadow">
-              <h3 className="text-xl font-semibold mb-2">
-                Multi-Language Support
-              </h3>
-              <p className="text-gray-600">
-                Analyze code in multiple programming languages including
-                JavaScript, TypeScript, Python, Java, and more.
+                Deep code understanding using state-of-the-art large language models for quality and
+                security analysis.
               </p>
             </div>
 
             <div className="border border-gray-300 rounded-lg p-6 hover:shadow-lg transition-shadow">
-              <h3 className="text-xl font-semibold mb-2">
-                Security Vulnerability Detection
-              </h3>
+              <h3 className="text-xl font-semibold mb-2">Multi-Language Support</h3>
               <p className="text-gray-600">
-                Identify potential security issues and vulnerabilities before
-                they become problems.
+                Analyze code in multiple programming languages including JavaScript, TypeScript,
+                Python, Java, and more.
               </p>
             </div>
 
             <div className="border border-gray-300 rounded-lg p-6 hover:shadow-lg transition-shadow">
-              <h3 className="text-xl font-semibold mb-2">
-                Code Quality Metrics
-              </h3>
+              <h3 className="text-xl font-semibold mb-2">Security Vulnerability Detection</h3>
               <p className="text-gray-600">
-                Get insights on complexity, maintainability, and code quality
-                metrics.
+                Identify potential security issues and vulnerabilities before they become problems.
               </p>
             </div>
 
             <div className="border border-gray-300 rounded-lg p-6 hover:shadow-lg transition-shadow">
-              <h3 className="text-xl font-semibold mb-2">
-                Automated Code Reviews
-              </h3>
+              <h3 className="text-xl font-semibold mb-2">Code Quality Metrics</h3>
               <p className="text-gray-600">
-                Receive AI-powered suggestions and recommendations to improve
-                your codebase.
+                Get insights on complexity, maintainability, and code quality metrics.
+              </p>
+            </div>
+
+            <div className="border border-gray-300 rounded-lg p-6 hover:shadow-lg transition-shadow">
+              <h3 className="text-xl font-semibold mb-2">Automated Code Reviews</h3>
+              <p className="text-gray-600">
+                Receive AI-powered suggestions and recommendations to improve your codebase.
               </p>
             </div>
 
             <div className="border border-gray-300 rounded-lg p-6 hover:shadow-lg transition-shadow">
               <h3 className="text-xl font-semibold mb-2">Custom Rule Engine</h3>
               <p className="text-gray-600">
-                Define your own analysis rules and patterns tailored to your
-                team&apos;s standards.
+                Define your own analysis rules and patterns tailored to your team&apos;s standards.
               </p>
             </div>
           </div>
@@ -97,9 +61,7 @@
 
         <section className="bg-gray-100 rounded-lg p-8 text-center">
           <h2 className="text-2xl font-semibold mb-4">Getting Started</h2>
-          <p className="text-gray-700 mb-4">
-            Use the CLI tool to analyze your code:
-          </p>
+          <p className="text-gray-700 mb-4">Use the CLI tool to analyze your code:</p>
           <pre className="bg-gray-800 text-white p-4 rounded-lg inline-block">
             <code>llm-code-analyzer analyze path/to/file.js</code>
           </pre>
