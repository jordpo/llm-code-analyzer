--- conflicted
+++ resolved
@@ -9,9 +9,6 @@
 
 const program = new Command();
 
-<<<<<<< HEAD
-program.name('llm-code-analyzer').description('AI-powered code analysis tool').version(version);
-=======
 interface AnalyzeCommandOptions {
   recursive?: boolean;
   rules: string;
@@ -20,22 +17,14 @@
   config?: string;
 }
 
-program
-  .name('llm-code-analyzer')
-  .description('AI-powered code analysis tool')
-  .version(version);
->>>>>>> be4c818e
+program.name('llm-code-analyzer').description('AI-powered code analysis tool').version(version);
 
 program
   .command('analyze <path>')
   .description('Analyze code files or directories')
   .option('-r, --recursive', 'Analyze directories recursively')
   .option('--rules <rules>', 'Comma-separated list of rules to apply', 'all')
-  .option(
-    '-f, --format <format>',
-    'Output format (json, text, markdown)',
-    'text'
-  )
+  .option('-f, --format <format>', 'Output format (json, text, markdown)', 'text')
   .option('-o, --output <file>', 'Output to file instead of console')
   .option('--config <path>', 'Path to configuration file')
   .action(async (path: string, options: AnalyzeCommandOptions) => {
@@ -47,18 +36,14 @@
 
       spinner.text = 'Analyzing code...';
       const results = await analyzer.analyze(path, {
-        ...(options.recursive && { recursive: options.recursive }),
+        ...(options.recursive === true && { recursive: options.recursive }),
         rules: options.rules.split(','),
         format: options.format,
       });
 
       spinner.succeed('Analysis complete!');
 
-<<<<<<< HEAD
       if (options.output !== undefined && options.output !== '') {
-=======
-      if (options.output) {
->>>>>>> be4c818e
         await analyzer.saveResults(results, options.output);
         console.warn(chalk.green(`Results saved to ${options.output}`));
       } else {
@@ -66,19 +51,9 @@
       }
     } catch (error) {
       spinner.fail('Analysis failed');
-      console.error(
-        chalk.red(error instanceof Error ? error.message : 'Unknown error')
-      );
+      console.error(chalk.red(error instanceof Error ? error.message : 'Unknown error'));
       process.exit(1);
     }
   });
 
-program.parse();
-
-interface AnalyzeCommandOptions {
-  recursive?: boolean;
-  rules: string;
-  format: string;
-  output?: string;
-  config?: string;
-}+program.parse();