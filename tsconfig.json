{
  "compilerOptions": {
    /* Language and Environment */
    "target": "ES2023",
<<<<<<< HEAD
    "lib": [
      "ES2023",
      "DOM",
      "DOM.Iterable"
    ],
=======
    "lib": ["ES2023", "DOM", "DOM.Iterable"],
>>>>>>> be4c818e
    "jsx": "preserve",
    "module": "ESNext",
    "moduleResolution": "bundler",
    "allowImportingTsExtensions": true,
    "verbatimModuleSyntax": false,
    "noEmit": true,
<<<<<<< HEAD
=======
    "plugins": [
      {
        "name": "next"
      }
    ],
>>>>>>> be4c818e
    /* Strict Type-Checking Options */
    "strict": true,
    "noImplicitAny": true,
    "strictNullChecks": true,
    "strictFunctionTypes": true,
    "strictBindCallApply": true,
    "strictPropertyInitialization": true,
    "noImplicitThis": true,
    "useUnknownInCatchVariables": true,
    "alwaysStrict": true,
    "noUncheckedIndexedAccess": true,
    "exactOptionalPropertyTypes": true,
    "noImplicitOverride": true,
    "noPropertyAccessFromIndexSignature": true,
    "noFallthroughCasesInSwitch": true,
    /* Module Resolution Options */
    "baseUrl": ".",
    "paths": {
      "@/*": [
        "./src/*"
      ],
      "@/lib/*": [
        "./src/lib/*"
      ],
      "@/types/*": [
        "./src/types/*"
      ],
      "@/analyzers/*": [
        "./src/analyzers/*"
      ],
      "@/providers/*": [
        "./src/providers/*"
      ],
      "@/components/*": [
        "./src/components/*"
      ],
      "@/hooks/*": [
        "./src/hooks/*"
      ],
      "@/utils/*": [
        "./src/utils/*"
      ],
      "@/config/*": [
        "./src/config/*"
      ],
      "@/app/*": [
        "./src/app/*"
      ]
    },
    "resolveJsonModule": true,
    "allowJs": true,
    "checkJs": true,
    /* Emit Options */
    "declaration": true,
    "declarationMap": true,
    "sourceMap": true,
    "outDir": "./dist",
    "removeComments": true,
    "importHelpers": true,
    "downlevelIteration": true,
    "newLine": "lf",
    /* Interop Constraints */
    "isolatedModules": true,
    "esModuleInterop": true,
    "allowSyntheticDefaultImports": true,
    "forceConsistentCasingInFileNames": true,
<<<<<<< HEAD
    /* Next.js Specific */
    "plugins": [
      {
        "name": "next"
      }
    ],
=======
>>>>>>> be4c818e
    /* Type Checking Performance */
    "skipLibCheck": true,
    "incremental": true,
    "tsBuildInfoFile": ".tsbuildinfo",
    /* Advanced Options */
    "experimentalDecorators": true,
    "emitDecoratorMetadata": true,
    "preserveConstEnums": true
  },
  "include": [
    "src/**/*.ts",
    "src/**/*.tsx",
    "src/**/*.js",
    "src/**/*.jsx",
    "src/**/*.json",
    "next-env.d.ts",
    "**/*.d.ts",
    ".next/types/**/*.ts"
  ],
  "exclude": [
    "node_modules",
    "dist",
    ".next",
    "coverage",
    "cli",
    "**/*.spec.ts",
    "**/*.test.ts",
    "**/*.spec.tsx",
    "**/*.test.tsx",
    ".tsbuildinfo",
    "scripts",
    "jest.config.*",
    "*.config.js"
  ],
  "ts-node": {
    "compilerOptions": {
      "module": "commonjs"
    }
  }
}<|MERGE_RESOLUTION|>--- conflicted
+++ resolved
@@ -2,29 +2,14 @@
   "compilerOptions": {
     /* Language and Environment */
     "target": "ES2023",
-<<<<<<< HEAD
-    "lib": [
-      "ES2023",
-      "DOM",
-      "DOM.Iterable"
-    ],
-=======
     "lib": ["ES2023", "DOM", "DOM.Iterable"],
->>>>>>> be4c818e
     "jsx": "preserve",
     "module": "ESNext",
     "moduleResolution": "bundler",
     "allowImportingTsExtensions": true,
     "verbatimModuleSyntax": false,
     "noEmit": true,
-<<<<<<< HEAD
-=======
-    "plugins": [
-      {
-        "name": "next"
-      }
-    ],
->>>>>>> be4c818e
+
     /* Strict Type-Checking Options */
     "strict": true,
     "noImplicitAny": true,
@@ -40,43 +25,25 @@
     "noImplicitOverride": true,
     "noPropertyAccessFromIndexSignature": true,
     "noFallthroughCasesInSwitch": true,
+
     /* Module Resolution Options */
     "baseUrl": ".",
     "paths": {
-      "@/*": [
-        "./src/*"
-      ],
-      "@/lib/*": [
-        "./src/lib/*"
-      ],
-      "@/types/*": [
-        "./src/types/*"
-      ],
-      "@/analyzers/*": [
-        "./src/analyzers/*"
-      ],
-      "@/providers/*": [
-        "./src/providers/*"
-      ],
-      "@/components/*": [
-        "./src/components/*"
-      ],
-      "@/hooks/*": [
-        "./src/hooks/*"
-      ],
-      "@/utils/*": [
-        "./src/utils/*"
-      ],
-      "@/config/*": [
-        "./src/config/*"
-      ],
-      "@/app/*": [
-        "./src/app/*"
-      ]
+      "@/*": ["./src/*"],
+      "@/lib/*": ["./src/lib/*"],
+      "@/types/*": ["./src/types/*"],
+      "@/analyzers/*": ["./src/analyzers/*"],
+      "@/providers/*": ["./src/providers/*"],
+      "@/components/*": ["./src/components/*"],
+      "@/hooks/*": ["./src/hooks/*"],
+      "@/utils/*": ["./src/utils/*"],
+      "@/config/*": ["./src/config/*"],
+      "@/app/*": ["./src/app/*"]
     },
     "resolveJsonModule": true,
     "allowJs": true,
     "checkJs": true,
+
     /* Emit Options */
     "declaration": true,
     "declarationMap": true,
@@ -86,24 +53,25 @@
     "importHelpers": true,
     "downlevelIteration": true,
     "newLine": "lf",
+
     /* Interop Constraints */
     "isolatedModules": true,
     "esModuleInterop": true,
     "allowSyntheticDefaultImports": true,
     "forceConsistentCasingInFileNames": true,
-<<<<<<< HEAD
+
     /* Next.js Specific */
     "plugins": [
       {
         "name": "next"
       }
     ],
-=======
->>>>>>> be4c818e
+
     /* Type Checking Performance */
     "skipLibCheck": true,
     "incremental": true,
     "tsBuildInfoFile": ".tsbuildinfo",
+
     /* Advanced Options */
     "experimentalDecorators": true,
     "emitDecoratorMetadata": true,
